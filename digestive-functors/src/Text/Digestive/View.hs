--------------------------------------------------------------------------------
{-# LANGUAGE ExistentialQuantification #-}
{-# LANGUAGE GADTs                     #-}
{-# LANGUAGE OverloadedStrings         #-}
{-# LANGUAGE ScopedTypeVariables       #-}
module Text.Digestive.View
    ( View (..)

      -- * Obtaining a view
    , getForm
    , postForm

      -- * Operations on views
    , subView
    , subViews

      -- * Querying a view
      -- ** Low-level
    , absolutePath
    , absoluteRef

      -- ** Form encoding
    , viewEncType

      -- ** Input
    , fieldInputText
    , fieldInputChoice
    , fieldInputBool
    , fieldInputFile

      -- ** List subview
    , listSubViews

      -- ** Errors
    , errors
    , childErrors

      -- * Debugging
    , debugViewPaths
    ) where


--------------------------------------------------------------------------------
import           Control.Arrow                (second)
import           Control.Monad.Identity       (Identity)
import           Data.List                    (isPrefixOf)
import           Data.Text                    (Text)
import qualified Data.Text                    as T


--------------------------------------------------------------------------------
import           Text.Digestive.Field
import           Text.Digestive.Form.Encoding
import           Text.Digestive.Form.Internal
import           Text.Digestive.Form.List
import           Text.Digestive.Types


--------------------------------------------------------------------------------
data View v = forall a m. Monad m => View
    { viewName    :: Text
    , viewContext :: Path
    , viewForm    :: FormTree Identity v m a
    , viewInput   :: [(Path, FormInput)]
    , viewErrors  :: [(Path, v)]
    , viewMethod  :: Method
    }


--------------------------------------------------------------------------------
instance Functor View where
    fmap f (View name ctx form input errs method) = View
        name ctx (formMapView f form) input (map (second f) errs) method


--------------------------------------------------------------------------------
instance Show v => Show (View v) where
    show (View name ctx form input errs method) =
        "View " ++ show name ++ " " ++ show ctx ++ " " ++ show form ++ " " ++
        show input ++ " " ++ show errs ++ " " ++ show method


--------------------------------------------------------------------------------
getForm :: Monad m => Text -> Form v m a -> m (View v)
getForm name form = do
    form' <- toFormTree form
    return $ View name [] form' [] [] Get


--------------------------------------------------------------------------------
postForm :: Monad m => Text -> Form v m a -> Env m -> m (View v, Maybe a)
postForm name form env = do
    form' <- toFormTree form
    eval Post env' form' >>= \(r, inp) -> return $ case r of
        Error errs -> (View name [] form' inp errs Post, Nothing)
        Success x  -> (View name [] form' inp [] Post, Just x)
  where
    env' = env . (name :)


--------------------------------------------------------------------------------
subView :: Text -> View v -> View v
subView ref (View name ctx form input errs method) =
    case lookupForm path form of
        []               ->
            View name (ctx ++ path) notFound (strip input) (strip errs) method
        (SomeForm f : _) ->
            View name (ctx ++ path) f (strip input) (strip errs) method
  where
    path     = toPath ref
    lpath    = length path

    strip :: [(Path, a)] -> [(Path, a)]
    strip xs = [(drop lpath p, x) | (p, x) <- xs, path `isPrefixOf` p]

    notFound :: FormTree Identity v Identity a
    notFound = error $ "Text.Digestive.View.subView: " ++
        "No such subView: " ++ T.unpack ref


--------------------------------------------------------------------------------
-- | Returns all immediate subviews of a view
subViews :: View v -> [View v]
subViews view@(View _ _ form _ _ _) =
    [subView r view | r <- go (SomeForm form)]
  where
    go (SomeForm f) = case getRef f of
        Nothing -> [r | c <- children f, r <- go c]
        Just r  -> [r]


--------------------------------------------------------------------------------
-- | Determine an absolute 'Path' for a field in the form
absolutePath :: Text -> View v -> Path
absolutePath ref (View name ctx _ _ _ _) = name : (ctx ++ toPath ref)


--------------------------------------------------------------------------------
-- | Determine an absolute path and call 'fromPath' on it. Useful if you're
-- writing a view library...
absoluteRef :: Text -> View v -> Text
absoluteRef ref view = fromPath $ absolutePath ref view


--------------------------------------------------------------------------------
viewEncType :: View v -> FormEncType
viewEncType (View _ _ form _ _ _) = formTreeEncType form


--------------------------------------------------------------------------------
lookupInput :: Path -> [(Path, FormInput)] -> [FormInput]
lookupInput path = map snd . filter ((== path) . fst)


--------------------------------------------------------------------------------
fieldInputText :: forall v. Text -> View v -> Text
fieldInputText ref (View _ _ form input _ method) =
    queryField path form eval'
  where
    path       = toPath ref
    givenInput = lookupInput path input

    eval' :: Field v b -> Text
    eval' field = case field of
        Text t -> evalField method givenInput (Text t)
        f      -> error $ T.unpack ref ++ ": expected (Text _), " ++
            "but got: (" ++ show f ++ ")"


--------------------------------------------------------------------------------
-- | Returns a list of (identifier, view, selected?)
fieldInputChoice :: forall v. Text -> View v -> [(Text, v, Bool)]
fieldInputChoice ref (View _ _ form input _ method) =
    queryField path form eval'
  where
    path       = toPath ref
    givenInput = lookupInput path input

    eval' :: Field v b -> [(Text, v, Bool)]
    eval' field = case field of
        Choice xs didx ->
            let idx = snd $ evalField method givenInput (Choice xs didx)
            in map (\(i, (k, (_, v))) -> (k, v, i == idx)) $ zip [0 ..] xs
        f           -> error $ T.unpack ref ++ ": expected (Choice _ _), " ++
            "but got: (" ++ show f ++ ")"


--------------------------------------------------------------------------------
fieldInputBool :: forall v. Text -> View v -> Bool
fieldInputBool ref (View _ _ form input _ method) =
    queryField path form eval'
  where
    path       = toPath ref
    givenInput = lookupInput path input

    eval' :: Field v b -> Bool
    eval' field = case field of
        Bool x -> evalField method givenInput (Bool x)
        f      -> error $ T.unpack ref ++ ": expected (Bool _), " ++
            "but got: (" ++ show f ++ ")"


--------------------------------------------------------------------------------
fieldInputFile :: forall v. Text -> View v -> Maybe FilePath
fieldInputFile ref (View _ _ form input _ method) =
    queryField path form eval'
  where
    path       = toPath ref
    givenInput = lookupInput path input

    eval' :: Field v b -> Maybe FilePath
    eval' field = case field of
        File -> evalField method givenInput File
        f    -> error $ T.unpack ref ++ ": expected (File), " ++
            "but got: (" ++ show f ++ ")"


--------------------------------------------------------------------------------
listSubViews :: forall v. Text -> View v -> [View v]
listSubViews ref view@(View _ _ form _ _ _) = map makeSubView indices
  where
    path        = toPath ref
    indicesPath = path ++ toPath indicesRef
    indices     = parseIndices $ fieldInputText (fromPath indicesPath) view

    makeSubView :: Int -> View v
    makeSubView i =
        case subView (fromPath $ path ++ [T.pack $ show i]) view of
            View name ctx _ input errs method ->
                case lookupForm path form of
                    -- TODO don't use head
                    (SomeForm (List defs _) : _) ->
                        View name ctx (defs `defaultListIndex` i)
                            input errs method
                    _                                -> error $
                        T.unpack ref ++ ": expected List, but got another form"


--------------------------------------------------------------------------------
errors :: Text -> View v -> [v]
errors ref = map snd . filter ((== toPath ref) . fst) . viewErrors


--------------------------------------------------------------------------------
childErrors :: Text -> View v -> [v]
<<<<<<< HEAD
childErrors ref = map snd .
    filter ((toPath ref `isPrefixOf`) . fst) . viewErrors
=======
childErrors ref view = map snd $
    filter ((viewPath ref view `isPrefixOf`) . fst) $ viewErrors view


--------------------------------------------------------------------------------
debugViewPaths :: View v -> [Path]
debugViewPaths (View _ _ form _ _ _) = debugFormPaths form
>>>>>>> 2f255eea
<|MERGE_RESOLUTION|>--- conflicted
+++ resolved
@@ -243,15 +243,10 @@
 
 --------------------------------------------------------------------------------
 childErrors :: Text -> View v -> [v]
-<<<<<<< HEAD
 childErrors ref = map snd .
     filter ((toPath ref `isPrefixOf`) . fst) . viewErrors
-=======
-childErrors ref view = map snd $
-    filter ((viewPath ref view `isPrefixOf`) . fst) $ viewErrors view
 
 
 --------------------------------------------------------------------------------
 debugViewPaths :: View v -> [Path]
-debugViewPaths (View _ _ form _ _ _) = debugFormPaths form
->>>>>>> 2f255eea
+debugViewPaths (View _ _ form _ _ _) = debugFormPaths form